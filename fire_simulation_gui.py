--- conflicted
+++ resolved
@@ -8,14 +8,6 @@
 import matplotlib.animation as animation
 from matplotlib.widgets import Slider, Button
 import matplotlib.patches as patches
-<<<<<<< HEAD
-import tkinter as tk
-from tkinter import filedialog
-from fire_simulation_model import FireSimulationModel, EMPTY, GRASS, BURNING, BURNT
-from config.GUI_config import FIGSIZE, SLIDER_LIMITS, COLORS, BASE_INTERVAL_MS
-from config.model_config import DEFAULT_GRID_SIZE
-=======
->>>>>>> 2ba8c91f
 
 
 class FireSimulationGUI:
